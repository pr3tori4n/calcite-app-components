--- conflicted
+++ resolved
@@ -21,8 +21,5 @@
 ### Helpful Details
 
 **Which Component:**
-<<<<<<< HEAD
-=======
 
->>>>>>> c7da9932
 **Example Use Case:**