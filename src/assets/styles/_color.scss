--- conflicted
+++ resolved
@@ -32,10 +32,6 @@
   --calcite-app-border-active: #{$blue};
 
   --calcite-app-disabled-opacity: 0.25;
-<<<<<<< HEAD
-=======
-
->>>>>>> 40322971
   --calcite-app-scrim: #{rgba($white, 0.8)};
 }
 
