--- conflicted
+++ resolved
@@ -17,11 +17,6 @@
   display: flex;
   align-items: center;
   justify-content: space-between;
-<<<<<<< HEAD
-  flex-basis: var(--calcite-app-header-min-height);
-  min-height: var(--calcite-app-header-min-height);
-=======
->>>>>>> facc4c79
   color: var(--calcite-app-foreground);
   fill: var(--calcite-app-foreground);
 }
