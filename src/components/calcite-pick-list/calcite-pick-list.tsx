import Sortable from "sortablejs";
import {
  Component,
  Element,
  Event,
  EventEmitter,
  Host,
  Listen,
  Method,
  Prop,
  State,
  h
} from "@stencil/core";
import guid from "../utils/guid";
import { CSS, ICON_TYPES } from "./resources";

@Component({
  tag: "calcite-pick-list",
  styleUrl: "./calcite-pick-list.scss",
  shadow: true
})
export class CalcitePickList {
  // --------------------------------------------------------------------------
  //
  //  Properties
  //
  // --------------------------------------------------------------------------

  /**
   * When true, the items will be sortable via drag and drop.
   * Only applies when mode is configuration
   */
  @Prop({ reflect: true }) dragEnabled = false;

  /**
   * Mode controls the presentation of the items in their selected and deselected states.
   * Selection mode shows either radio buttons or checkboxes depending on the value of multiple
   * Configuration mode relies on a color highlight on the edge of the item for selected
   * Mode must be set to configuration for drag and drop behavior to work.
   */
  @Prop({ reflect: true }) mode: "selection" | "configuration" = "selection";

  /**
   * Multiple Works similar to standard radio buttons and checkboxes.
   * It also affects the presented icon when in Selection mode.
   * When true, a user can select multiple items at a time.
   * When false, only a single item can be selected at a time,
   * When false, selecting a new item will deselect any other selected items.
   */
  @Prop({ reflect: true }) multiple = false;

  /**
<<<<<<< HEAD
   * Compact removes the selection icon (radio or checkbox) and adds a compact attribute.
   * This allows for a more compact version of the pick-list-item.
   */
  @Prop({ reflect: true }) compact = false;
=======
   * DEPRECATED: No longer rendered. Prop will be removed in a future release.
   */
  @Prop({ reflect: true }) textHeading: string;
>>>>>>> 13fd3fd3

  // --------------------------------------------------------------------------
  //
  //  Private Properties
  //
  // --------------------------------------------------------------------------

  @State() selectedValues: Map<string, HTMLCalcitePickListItemElement> = new Map();

  items: HTMLCalcitePickListItemElement[];

  lastSelectedItem: HTMLCalcitePickListItemElement = null;

  guid = `calcite-pick-list-${guid()}`;

  observer = new MutationObserver(() => this.setUpItems());

  sortables: Sortable[] = [];

  // --------------------------------------------------------------------------
  //
  //  Private Properties
  //
  // --------------------------------------------------------------------------

  @Element() el: HTMLCalcitePickListElement;

  // --------------------------------------------------------------------------
  //
  //  Lifecycle
  //
  // --------------------------------------------------------------------------

  connectedCallback() {
    this.setUpItems();
  }

  componentDidLoad() {
    this.observer.observe(this.el, { childList: true, subtree: true });
  }

  componentDidUnload() {
    this.observer.disconnect();
    if (this.dragEnabled && this.mode === "configuration") {
      this.cleanUpDragAndDrop();
    }
  }

  // --------------------------------------------------------------------------
  //
  //  Events
  //
  // --------------------------------------------------------------------------

  @Event() calcitePickListSelectionChange: EventEmitter;

  @Listen("calcitePickListItemSelectedChange") calcitePickListItemSelectedChangeHandler(event) {
    event.stopPropagation(); // private event
    const { selectedValues } = this;
    const { item, value, selected, shiftPressed } = event.detail;
    if (selected) {
      if (!this.multiple) {
        this.deselectSiblingItems(item);
      }
      if (this.multiple && shiftPressed) {
        this.selectSiblings(item);
      }
      selectedValues.set(value, item);
    } else {
      selectedValues.delete(value);
    }
    this.lastSelectedItem = item;
    this.calcitePickListSelectionChange.emit(selectedValues);
  }

  // --------------------------------------------------------------------------
  //
  //  Private Methods
  //
  // --------------------------------------------------------------------------

  setUpItems(): void {
    this.items = Array.from(this.el.querySelectorAll("calcite-pick-list-item"));
    this.items.forEach((item) => {
      const iconType = !this.compact ? this.getIconType() : null;
      if (iconType) {
        item.setAttribute("icon", iconType);
      } else {
        item.removeAttribute("icon");
        item.setAttribute("compact", "true");
      }
      if (item.hasAttribute("selected")) {
        this.selectedValues.set(item.getAttribute("value"), item);
      }
    });
    if (this.dragEnabled && this.mode === "configuration") {
      this.setUpDragAndDrop();
    }
  }

  setUpDragAndDrop(): void {
    const sortGroups = [
      this.el,
      ...Array.from(this.el.querySelectorAll("calcite-pick-list-group"))
    ];
    sortGroups.forEach((sortGroup) => {
      this.sortables.push(
        Sortable.create(sortGroup, {
          group: this.el.id,
          handle: `.${CSS.dragHandle}`,
          draggable: "calcite-pick-list-item"
        })
      );
    });
  }

  cleanUpDragAndDrop(): void {
    this.sortables.forEach((sortable) => {
      sortable.destroy();
    });
  }

  deselectSiblingItems(item: HTMLCalcitePickListItemElement) {
    this.items.forEach((currentItem) => {
      if (currentItem !== item) {
        currentItem.toggleSelected(false);
        if (this.selectedValues.has(currentItem.value)) {
          this.selectedValues.delete(currentItem.value);
        }
      }
    });
  }

  selectSiblings(item: HTMLCalcitePickListItemElement) {
    if (!this.lastSelectedItem) {
      return;
    }
    const { items } = this;
    const start = items.indexOf(this.lastSelectedItem);
    const end = items.indexOf(item);
    items.slice(Math.min(start, end), Math.max(start, end)).forEach((currentItem) => {
      currentItem.toggleSelected(true);
      this.selectedValues.set(currentItem.value, currentItem);
    });
  }

  // --------------------------------------------------------------------------
  //
  //  Public Methods
  //
  // --------------------------------------------------------------------------

  @Method() async getSelectedItems(): Promise<object> {
    return this.selectedValues;
  }

  // --------------------------------------------------------------------------
  //
  //  Render Methods
  //
  // --------------------------------------------------------------------------

  getIconType(): ICON_TYPES | null {
    const { multiple } = this;
    let type = null;
    if (this.mode === "configuration" && this.dragEnabled) {
      type = ICON_TYPES.grip;
    } else if (this.mode === "selection" && multiple) {
      type = ICON_TYPES.square;
    } else if (this.mode === "selection" && !multiple) {
      type = ICON_TYPES.circle;
    }
    return type;
  }

  render() {
    const id = this.el.id || this.guid;
    return (
      <Host id={id}>
        <section class={CSS.container}>
          <slot />
        </section>
      </Host>
    );
  }
}<|MERGE_RESOLUTION|>--- conflicted
+++ resolved
@@ -50,16 +50,15 @@
   @Prop({ reflect: true }) multiple = false;
 
   /**
-<<<<<<< HEAD
    * Compact removes the selection icon (radio or checkbox) and adds a compact attribute.
    * This allows for a more compact version of the pick-list-item.
    */
   @Prop({ reflect: true }) compact = false;
-=======
+
+  /**
    * DEPRECATED: No longer rendered. Prop will be removed in a future release.
    */
   @Prop({ reflect: true }) textHeading: string;
->>>>>>> 13fd3fd3
 
   // --------------------------------------------------------------------------
   //
