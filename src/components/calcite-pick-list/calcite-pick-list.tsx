import {
  Component,
  Element,
  Event,
  EventEmitter,
  Host,
  Listen,
  Method,
  Prop,
  State,
  h
} from "@stencil/core";
import { CSS, ICON_TYPES } from "./resources";

@Component({
  tag: "calcite-pick-list",
  styleUrl: "./calcite-pick-list.scss",
  shadow: true
})
export class CalcitePickList {
  // --------------------------------------------------------------------------
  //
  //  Properties
  //
  // --------------------------------------------------------------------------

  /**
<<<<<<< HEAD
   * When true, the items will be sortable via drag and drop.
   * Only applies when mode is configuration
   */
  @Prop({ reflect: true }) dragEnabled = false;

  /**
   * Mode controls the presentation of the items in their selected and deselected states.
   * Selection mode shows either radio buttons or checkboxes depending on the value of multiple
   * Configuration mode relies on a color highlight on the edge of the item for selected
   * Mode must be set to configuration for drag and drop behavior to work.
   */
  @Prop({ reflect: true }) mode: "selection" | "configuration" = "selection";

  /**
   * Multiple Works similar to standard radio buttons and checkboxes.
   * It also affects the presented icon when in Selection mode.
=======
   * Multpile Works similar to standard radio buttons and checkboxes.
>>>>>>> 3c124516
   * When true, a user can select multiple items at a time.
   * When false, only a single item can be selected at a time,
   * When false, selecting a new item will deselect any other selected items.
   */
  @Prop({ reflect: true }) multiple = false;

  /**
   * Compact removes the selection icon (radio or checkbox) and adds a compact attribute.
   * This allows for a more compact version of the pick-list-item.
   */
  @Prop({ reflect: true }) compact = false;

  /**
   * DEPRECATED: No longer rendered. Prop will be removed in a future release.
   */
  @Prop({ reflect: true }) textHeading: string;

  // --------------------------------------------------------------------------
  //
  //  Private Properties
  //
  // --------------------------------------------------------------------------

  @State() selectedValues: Map<string, HTMLCalcitePickListItemElement> = new Map();

  items: HTMLCalcitePickListItemElement[];

  lastSelectedItem: HTMLCalcitePickListItemElement = null;

  observer = new MutationObserver(() => this.setUpItems());

  // --------------------------------------------------------------------------
  //
  //  Private Properties
  //
  // --------------------------------------------------------------------------

  @Element() el: HTMLCalcitePickListElement;

  // --------------------------------------------------------------------------
  //
  //  Lifecycle
  //
  // --------------------------------------------------------------------------

  connectedCallback() {
    this.setUpItems();
  }

  componentDidLoad() {
    this.observer.observe(this.el, { childList: true, subtree: true });
  }

  componentDidUnload() {
    this.observer.disconnect();
  }

  // --------------------------------------------------------------------------
  //
  //  Events
  //
  // --------------------------------------------------------------------------

  @Event() calcitePickListSelectionChange: EventEmitter;

  @Listen("calcitePickListItemSelectedChange") calcitePickListItemSelectedChangeHandler(event) {
    event.stopPropagation(); // private event
    const { selectedValues } = this;
    const { item, value, selected, shiftPressed } = event.detail;
    if (selected) {
      if (!this.multiple) {
        this.deselectSiblingItems(item);
      }
      if (this.multiple && shiftPressed) {
        this.selectSiblings(item);
      }
      selectedValues.set(value, item);
    } else {
      selectedValues.delete(value);
    }
    this.lastSelectedItem = item;
    this.calcitePickListSelectionChange.emit(selectedValues);
  }

  // --------------------------------------------------------------------------
  //
  //  Private Methods
  //
  // --------------------------------------------------------------------------

  setUpItems(): void {
    this.items = Array.from(this.el.querySelectorAll("calcite-pick-list-item"));
    this.items.forEach((item) => {
      const iconType = this.getIconType();
<<<<<<< HEAD
      if (iconType) {
        item.setAttribute("icon", iconType);
      } else {
        item.removeAttribute("icon");
        item.setAttribute("compact", "true");
      }
=======
      item.setAttribute("icon", iconType);

>>>>>>> 3c124516
      if (item.hasAttribute("selected")) {
        this.selectedValues.set(item.getAttribute("value"), item);
      }
    });
  }

  deselectSiblingItems(item: HTMLCalcitePickListItemElement) {
    this.items.forEach((currentItem) => {
      if (currentItem !== item) {
        currentItem.toggleSelected(false);
        if (this.selectedValues.has(currentItem.value)) {
          this.selectedValues.delete(currentItem.value);
        }
      }
    });
  }

  selectSiblings(item: HTMLCalcitePickListItemElement) {
    if (!this.lastSelectedItem) {
      return;
    }
    const { items } = this;
    const start = items.indexOf(this.lastSelectedItem);
    const end = items.indexOf(item);
    items.slice(Math.min(start, end), Math.max(start, end)).forEach((currentItem) => {
      currentItem.toggleSelected(true);
      this.selectedValues.set(currentItem.value, currentItem);
    });
  }

  // --------------------------------------------------------------------------
  //
  //  Public Methods
  //
  // --------------------------------------------------------------------------

  @Method() async getSelectedItems(): Promise<object> {
    return this.selectedValues;
  }

  // --------------------------------------------------------------------------
  //
  //  Render Methods
  //
  // --------------------------------------------------------------------------

  getIconType(): ICON_TYPES | null {
<<<<<<< HEAD
    const { multiple } = this;
    let type = null;
    if (this.compact) return type;
    if (this.mode === "configuration" && this.dragEnabled) {
      type = ICON_TYPES.grip;
    } else if (this.mode === "selection" && multiple) {
=======
    let type = ICON_TYPES.circle;
    if (this.multiple) {
>>>>>>> 3c124516
      type = ICON_TYPES.square;
    }
    return type;
  }

  render() {
    return (
      <Host>
        <section class={CSS.container}>
          <slot />
        </section>
      </Host>
    );
  }
}<|MERGE_RESOLUTION|>--- conflicted
+++ resolved
@@ -25,26 +25,7 @@
   // --------------------------------------------------------------------------
 
   /**
-<<<<<<< HEAD
-   * When true, the items will be sortable via drag and drop.
-   * Only applies when mode is configuration
-   */
-  @Prop({ reflect: true }) dragEnabled = false;
-
-  /**
-   * Mode controls the presentation of the items in their selected and deselected states.
-   * Selection mode shows either radio buttons or checkboxes depending on the value of multiple
-   * Configuration mode relies on a color highlight on the edge of the item for selected
-   * Mode must be set to configuration for drag and drop behavior to work.
-   */
-  @Prop({ reflect: true }) mode: "selection" | "configuration" = "selection";
-
-  /**
-   * Multiple Works similar to standard radio buttons and checkboxes.
-   * It also affects the presented icon when in Selection mode.
-=======
    * Multpile Works similar to standard radio buttons and checkboxes.
->>>>>>> 3c124516
    * When true, a user can select multiple items at a time.
    * When false, only a single item can be selected at a time,
    * When false, selecting a new item will deselect any other selected items.
@@ -139,17 +120,8 @@
     this.items = Array.from(this.el.querySelectorAll("calcite-pick-list-item"));
     this.items.forEach((item) => {
       const iconType = this.getIconType();
-<<<<<<< HEAD
-      if (iconType) {
-        item.setAttribute("icon", iconType);
-      } else {
-        item.removeAttribute("icon");
-        item.setAttribute("compact", "true");
-      }
-=======
       item.setAttribute("icon", iconType);
 
->>>>>>> 3c124516
       if (item.hasAttribute("selected")) {
         this.selectedValues.set(item.getAttribute("value"), item);
       }
@@ -197,17 +169,8 @@
   // --------------------------------------------------------------------------
 
   getIconType(): ICON_TYPES | null {
-<<<<<<< HEAD
-    const { multiple } = this;
-    let type = null;
-    if (this.compact) return type;
-    if (this.mode === "configuration" && this.dragEnabled) {
-      type = ICON_TYPES.grip;
-    } else if (this.mode === "selection" && multiple) {
-=======
     let type = ICON_TYPES.circle;
     if (this.multiple) {
->>>>>>> 3c124516
       type = ICON_TYPES.square;
     }
     return type;
