--- conflicted
+++ resolved
@@ -109,44 +109,11 @@
     this.items = Array.from(this.el.querySelectorAll("calcite-pick-list-item"));
     this.items.forEach((item) => {
       const iconType = this.getIconType();
-<<<<<<< HEAD
       item.setAttribute("icon", iconType);
-=======
-      if (iconType) {
-        item.setAttribute("icon", iconType);
-      } else {
-        item.removeAttribute("icon");
-      }
-      if (item.hasAttribute("selected")) {
-        this.selectedValues.set(item.getAttribute("value"), item);
-      }
     });
-    if (this.dragEnabled && this.mode === "configuration") {
-      this.setUpDragAndDrop();
+    if (item.hasAttribute("selected")) {
+      this.selectedValues.set(item.getAttribute("value"), item);
     }
-  }
-
-  setUpDragAndDrop(): void {
-    const sortGroups = [
-      this.el,
-      ...Array.from(this.el.querySelectorAll("calcite-pick-list-group"))
-    ];
-    sortGroups.forEach((sortGroup) => {
-      this.sortables.push(
-        Sortable.create(sortGroup, {
-          group: this.el.id,
-          handle: `.${CSS.dragHandle}`,
-          draggable: "calcite-pick-list-item"
-        })
-      );
-    });
-  }
-
-  cleanUpDragAndDrop(): void {
-    this.sortables.forEach((sortable) => {
-      sortable.destroy();
->>>>>>> 5edc7de8
-    });
   }
 
   deselectSiblingItems(item: HTMLCalcitePickListItemElement) {
