--- conflicted
+++ resolved
@@ -4,20 +4,13 @@
 
 ## Properties
 
-<<<<<<< HEAD
-| Property   | Attribute  | Description | Type                                    | Default                                      |
-| ---------- | ---------- | ----------- | --------------------------------------- | -------------------------------------------- |
-| `expand`   | `expand`   |             | `boolean`                               | `true`                                       |
-| `expanded` | `expanded` |             | `boolean`                               | `false`                                      |
-| `labels`   | --         |             | `{ expand: string; collapse: string; }` | `{ expand: "Expand", collapse: "Collapse" }` |
-=======
 | Property       | Attribute       | Description | Type      | Default      |
 | -------------- | --------------- | ----------- | --------- | ------------ |
 | `expand`       | `expand`        |             | `boolean` | `true`       |
 | `expanded`     | `expanded`      |             | `boolean` | `false`      |
 | `textCollapse` | `text-collapse` |             | `string`  | `"Collapse"` |
 | `textExpand`   | `text-expand`   |             | `string`  | `"Expand"`   |
->>>>>>> 167376ca
+
 
 ## Dependencies
 
