import { Component, Element, Host, Prop, Watch, h } from "@stencil/core";

import { chevronsLeft16, chevronsRight16 } from "@esri/calcite-ui-icons";

const CSS = {
  actionGroupBottom: "action-group--bottom"
};

@Component({
  tag: "calcite-action-bar",
  styleUrl: "calcite-action-bar.scss",
  shadow: true
})
export class CalciteActionBar {
  // --------------------------------------------------------------------------
  //
  //  Properties
  //
  // --------------------------------------------------------------------------
  /**
   * Indicates whether widget can be expanded.
   */
  @Prop({ reflect: true }) expand = true;
  /**
   * Indicates whether widget is expanded.
   */
  @Prop({ reflect: true }) expanded = false;
  /**
   * Updates the label of the expand icon when the component is collapsed.
   */
  @Prop() textExpand = "Expand";
  /**
   * Updates the label of the collapse icon when the component is expanded.
   */
  @Prop() textCollapse = "Collapse";

  // --------------------------------------------------------------------------
  //
  //  Variables
  //
  // --------------------------------------------------------------------------

  @Element() el: HTMLElement;

  // --------------------------------------------------------------------------
  //
  //  Component Methods
  //
  // --------------------------------------------------------------------------

  renderExpandToggle() {
    const { expanded, expand, textExpand, textCollapse, el } = this;

    const rtl = el.dir === "rtl";

    const expandText = expanded ? textCollapse : textExpand;
    const icons = [chevronLeft16F, chevronRight16F];

    if (rtl) {
      icons.reverse();
    }

<<<<<<< HEAD
    const expandIcon = rtl ? chevronsRight16 : chevronsLeft16;
    const collapseIcon = rtl ? chevronsLeft16 : chevronsRight16;
=======
    const parentPrimary = el.parentElement.hasAttribute("primary");
    const expandIcon = parentPrimary ? icons[0] : icons[1];
    const collapseIcon = parentPrimary ? icons[1] : icons[0];
>>>>>>> cc83ba11

    return expand ? (
      <calcite-action
        onCalciteActionClick={this.toggleExpand}
        textEnabled={expanded}
        text={expandText}
      >
        <svg width="16" height="16" xmlns="http://www.w3.org/2000/svg" viewBox="0 0 16 16">
          <path d={expanded ? expandIcon : collapseIcon} />
        </svg>
      </calcite-action>
    ) : null;
  }

  renderBottomActionGroup() {
    const expandToggleNode = this.renderExpandToggle();

    return this.el.querySelector("[slot=bottom-actions]") || expandToggleNode ? (
      <calcite-action-group class={CSS.actionGroupBottom}>
        <slot name="bottom-actions" />
        {expandToggleNode}
      </calcite-action-group>
    ) : null;
  }

  render() {
    return (
      <Host>
        <slot />
        {this.renderBottomActionGroup()}
      </Host>
    );
  }

  // --------------------------------------------------------------------------
  //
  //  Private Methods
  //
  // --------------------------------------------------------------------------

  @Watch("expanded")
  watchHandler(newValue: boolean) {
    this.el
      .querySelectorAll("calcite-action")
      .forEach((action) =>
        newValue ? action.toggleAttribute("text-enabled") : action.removeAttribute("text-enabled")
      );
  }

  toggleExpand = (): void => {
    this.expanded = !this.expanded;
  };
}<|MERGE_RESOLUTION|>--- conflicted
+++ resolved
@@ -54,20 +54,15 @@
     const rtl = el.dir === "rtl";
 
     const expandText = expanded ? textCollapse : textExpand;
-    const icons = [chevronLeft16F, chevronRight16F];
+    const icons = [chevronsLeft16, chevronsRight16];
 
     if (rtl) {
       icons.reverse();
     }
 
-<<<<<<< HEAD
-    const expandIcon = rtl ? chevronsRight16 : chevronsLeft16;
-    const collapseIcon = rtl ? chevronsLeft16 : chevronsRight16;
-=======
     const parentPrimary = el.parentElement.hasAttribute("primary");
     const expandIcon = parentPrimary ? icons[0] : icons[1];
     const collapseIcon = parentPrimary ? icons[1] : icons[0];
->>>>>>> cc83ba11
 
     return expand ? (
       <calcite-action
