import { Component, Element, Host, Prop, Watch, h } from "@stencil/core";

<<<<<<< HEAD
import { chevronsLeft16, chevronsRight16 } from "@esri/calcite-ui-icons";
=======
import { chevronLeft16F, chevronRight16F } from "@esri/calcite-ui-icons";
import CalciteIcon from "../_support/CalciteIcon";
>>>>>>> d3315884

const CSS = {
  actionGroupBottom: "action-group--bottom"
};

@Component({
  tag: "calcite-action-bar",
  styleUrl: "calcite-action-bar.scss",
  shadow: true
})
export class CalciteActionBar {
  // --------------------------------------------------------------------------
  //
  //  Properties
  //
  // --------------------------------------------------------------------------
  /**
   * Indicates whether widget can be expanded.
   */
  @Prop({ reflect: true }) expand = true;
  /**
   * Indicates whether widget is expanded.
   */
  @Prop({ reflect: true }) expanded = false;
  /**
   * Updates the label of the expand icon when the component is collapsed.
   */
  @Prop() textExpand = "Expand";
  /**
   * Updates the label of the collapse icon when the component is expanded.
   */
  @Prop() textCollapse = "Collapse";

  // --------------------------------------------------------------------------
  //
  //  Variables
  //
  // --------------------------------------------------------------------------

  @Element() el: HTMLElement;

  // --------------------------------------------------------------------------
  //
  //  Component Methods
  //
  // --------------------------------------------------------------------------

  renderExpandToggle() {
    const { expanded, expand, textExpand, textCollapse, el } = this;

    const rtl = el.dir === "rtl";

    const expandText = expanded ? textCollapse : textExpand;
    const icons = [chevronsLeft16, chevronsRight16];

    if (rtl) {
      icons.reverse();
    }

    const parentPrimary = el.parentElement.hasAttribute("primary");
    const expandIcon = parentPrimary ? icons[0] : icons[1];
    const collapseIcon = parentPrimary ? icons[1] : icons[0];

    return expand ? (
      <calcite-action
        onCalciteActionClick={this.toggleExpand}
        textEnabled={expanded}
        text={expandText}
      >
        <CalciteIcon size="16" path={expanded ? expandIcon : collapseIcon} />
      </calcite-action>
    ) : null;
  }

  renderBottomActionGroup() {
    const expandToggleNode = this.renderExpandToggle();

    return this.el.querySelector("[slot=bottom-actions]") || expandToggleNode ? (
      <calcite-action-group class={CSS.actionGroupBottom}>
        <slot name="bottom-actions" />
        {expandToggleNode}
      </calcite-action-group>
    ) : null;
  }

  render() {
    return (
      <Host>
        <slot />
        {this.renderBottomActionGroup()}
      </Host>
    );
  }

  // --------------------------------------------------------------------------
  //
  //  Private Methods
  //
  // --------------------------------------------------------------------------

  @Watch("expanded")
  watchHandler(newValue: boolean) {
    this.el
      .querySelectorAll("calcite-action")
      .forEach((action) =>
        newValue ? action.toggleAttribute("text-enabled") : action.removeAttribute("text-enabled")
      );
  }

  toggleExpand = (): void => {
    this.expanded = !this.expanded;
  };
}<|MERGE_RESOLUTION|>--- conflicted
+++ resolved
@@ -1,11 +1,7 @@
 import { Component, Element, Host, Prop, Watch, h } from "@stencil/core";
 
-<<<<<<< HEAD
 import { chevronsLeft16, chevronsRight16 } from "@esri/calcite-ui-icons";
-=======
-import { chevronLeft16F, chevronRight16F } from "@esri/calcite-ui-icons";
 import CalciteIcon from "../_support/CalciteIcon";
->>>>>>> d3315884
 
 const CSS = {
   actionGroupBottom: "action-group--bottom"
