--- conflicted
+++ resolved
@@ -30,22 +30,13 @@
   @Prop({ reflect: true }) expanded = false;
 
   @Watch("expanded")
-<<<<<<< HEAD
-  watchHandler(newValue: boolean, oldValue: boolean) {
-    this.el
-      .querySelectorAll("calcite-action")
-      .forEach((action) =>
-        newValue ? action.setAttribute("text-enabled", "") : action.removeAttribute("text-enabled")
-      );
+  expandedHandler(newValue: boolean, oldValue: boolean) {
+    this.setTextEnabled(newValue);
 
     this.calciteActionBarExpandedChange.emit({
       newValue,
       oldValue
     });
-=======
-  expandedHandler(newValue: boolean) {
-    this.setTextEnabled(newValue);
->>>>>>> d81e3617
   }
 
   /**
@@ -71,7 +62,6 @@
 
   // --------------------------------------------------------------------------
   //
-<<<<<<< HEAD
   //  Events
   //
   // --------------------------------------------------------------------------
@@ -81,12 +71,7 @@
    */
   @Event() calciteActionBarExpandedChange: EventEmitter;
 
-  // --------------------------------------------------------------------------
-  //
-  //  Variables
-=======
   //  Private Properties
->>>>>>> d81e3617
   //
   // --------------------------------------------------------------------------
 
@@ -182,17 +167,4 @@
       </Host>
     );
   }
-<<<<<<< HEAD
-
-  // --------------------------------------------------------------------------
-  //
-  //  Private Methods
-  //
-  // --------------------------------------------------------------------------
-
-  toggleExpand = (): void => {
-    this.expanded = !this.expanded;
-  };
-=======
->>>>>>> d81e3617
 }