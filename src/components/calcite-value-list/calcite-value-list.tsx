import Sortable from "sortablejs";
import {
  Component,
  Element,
  Event,
  EventEmitter,
  Host,
  Listen,
  Method,
  Prop,
  State,
  h
} from "@stencil/core";
import guid from "../utils/guid";
import { CSS, ICON_TYPES, TEXT } from "./resources";
import { VNode } from "@stencil/core/dist/declarations";

/**
 * @slot menu-actions - A slot for adding a button + menu combo for performing actions like sorting.
 */
@Component({
  tag: "calcite-value-list",
  styleUrl: "./calcite-value-list.scss",
  shadow: true
})
export class CalciteValueList {
  // --------------------------------------------------------------------------
  //
  //  Properties
  //
  // --------------------------------------------------------------------------

  /**
   * Disabled is used to prevent interaction.
   */
  @Prop({ reflect: true }) disabled = false;

  /**
   * When true, the items will be sortable via drag and drop.
   */
  @Prop({ reflect: true }) dragEnabled = false;

  /**
   * When true, an input appears at the top of the list that can be used by end users to filter items in the list.
   */
  @Prop({ reflect: true }) filterEnabled = false;

  /**
<<<<<<< HEAD
   * When true, content is waiting to be loaded. Show a busy indicator.
   */
  @Prop({ reflect: true }) loading = false;

  /**
   * Multiple Works similar to standard radio buttons and checkboxes.
=======
   * Multiple works like conventional checkboxes and radio buttons and
   * visual indication of the selection will be a highlighted card.
>>>>>>> 5f5d3ebe
   * When true, a user can select multiple items at a time.
   * When false, only a single item can be selected at a time
   * and selecting a new item will deselect any other selected items.
   */
  @Prop({ reflect: true }) multiple = false;

  // --------------------------------------------------------------------------
  //
  //  Private Properties
  //
  // --------------------------------------------------------------------------

  @State() selectedValues: Map<string, HTMLCalciteValueListItemElement> = new Map();

  @State() dataForFilter: object[] = [];

  items: HTMLCalciteValueListItemElement[];

  lastSelectedItem: HTMLCalciteValueListItemElement = null;

  guid = `calcite-value-list-${guid()}`;

  observer = new MutationObserver(() => this.setUpItems());

  sortables: Sortable[] = [];

  // --------------------------------------------------------------------------
  //
  //  Private Properties
  //
  // --------------------------------------------------------------------------

  @Element() el: HTMLCalciteValueListItemElement;

  // --------------------------------------------------------------------------
  //
  //  Lifecycle
  //
  // --------------------------------------------------------------------------

  connectedCallback() {
    this.setUpItems();
  }

  componentDidLoad() {
    this.items.forEach((item) => {
      if (item.hasAttribute("selected")) {
        this.selectedValues.set(item.getAttribute("value"), item);
      }
    });
    this.observer.observe(this.el, { childList: true, subtree: true });
  }

  componentDidUnload() {
    this.observer.disconnect();
    if (this.dragEnabled) {
      this.cleanUpDragAndDrop();
    }
  }

  // --------------------------------------------------------------------------
  //
  //  Events
  //
  // --------------------------------------------------------------------------

  /**
   * Emitted when any of the item selections have changed.
   * @event calciteListChange
   * @type {Map<string, object>}
   * @property {string} key - the value of the selected item
   * @property {HTMLElement} value - An HTML DOM reference to the selected element.
   */
  @Event() calciteListChange: EventEmitter;

  /**
   * Emmitted when the order of the list has changed.
   * @event calciteListOrderChange
   */
  @Event() calciteListOrderChange: EventEmitter;

  @Listen("calciteListItemChange") calciteListItemChangeHandler(event) {
    const { selectedValues } = this;
    const { value, selected, shiftPressed } = event.detail;
    const item = event.target;

    if (selected) {
      if (!this.multiple) {
        this.deselectSiblingItems(item);
      }
      if (this.multiple && shiftPressed) {
        this.selectSiblings(item);
      }
      selectedValues.set(value, item);
    } else {
      selectedValues.delete(value);
    }
    this.lastSelectedItem = item;
    this.calciteListChange.emit(selectedValues);
  }

  // --------------------------------------------------------------------------
  //
  //  Private Methods
  //
  // --------------------------------------------------------------------------

  setUpItems(): void {
    this.items = Array.from(this.el.querySelectorAll("calcite-value-list-item"));
    this.items.forEach((item) => {
      const iconType = this.getIconType();
      if (iconType) {
        item.setAttribute("icon", iconType);
      } else {
        item.removeAttribute("icon");
      }
      if (item.hasAttribute("selected")) {
        this.selectedValues.set(item.getAttribute("value"), item);
      }
    });
    if (this.dragEnabled) {
      this.setUpDragAndDrop();
    }
    if (this.filterEnabled) {
      this.dataForFilter = this.getItemData();
    }
  }

  setUpDragAndDrop(): void {
    this.sortables.push(
      Sortable.create(this.el, {
        group: this.guid,
        handle: `.${CSS.handle}`,
        draggable: "calcite-value-list-item",
        onUpdate: () => {
          this.items = Array.from(this.el.querySelectorAll("calcite-value-list-item"));
          const values = this.items.map((item) => item.value);
          this.calciteListOrderChange.emit(values);
        }
      })
    );
  }

  cleanUpDragAndDrop(): void {
    this.sortables.forEach((sortable) => {
      sortable.destroy();
    });
    this.sortables = [];
  }

  deselectSiblingItems(item: HTMLCalciteValueListItemElement) {
    this.items.forEach((currentItem) => {
      if (currentItem !== item) {
        currentItem.toggleSelected(false);
        if (this.selectedValues.has(currentItem.value)) {
          this.selectedValues.delete(currentItem.value);
        }
      }
    });
  }

  selectSiblings(item: HTMLCalciteValueListItemElement) {
    if (!this.lastSelectedItem) {
      return;
    }
    const { items } = this;
    const start = items.indexOf(this.lastSelectedItem);
    const end = items.indexOf(item);
    items.slice(Math.min(start, end), Math.max(start, end)).forEach((currentItem) => {
      currentItem.toggleSelected(true);
      this.selectedValues.set(currentItem.value, currentItem);
    });
  }

  handleFilter = (event) => {
    const filteredData = event.detail;
    const values = filteredData.map((item) => item.value);
    this.items.forEach((item) => {
      if (values.indexOf(item.value) === -1) {
        item.setAttribute("hidden", "");
      } else {
        item.removeAttribute("hidden");
      }
    });
  };

  getItemData(): Record<string, string | object>[] {
    const result: Record<string, string | object>[] = [];
    this.items.forEach((item) => {
      const obj: Record<string, string | object> = {};
      Array.from(item.attributes).forEach((attr) => {
        obj[attr.name] = attr.value;
      });
      obj.metadata = item.metadata;
      result.push(obj);
    });
    return result;
  }

  // --------------------------------------------------------------------------
  //
  //  Public Methods
  //
  // --------------------------------------------------------------------------

  @Method() async getSelectedItems(): Promise<object> {
    return this.selectedValues;
  }

  // --------------------------------------------------------------------------
  //
  //  Render Methods
  //
  // --------------------------------------------------------------------------

  getIconType(): ICON_TYPES | null {
    let type = null;
    if (this.dragEnabled) {
      type = ICON_TYPES.grip;
    }
    return type;
  }

  renderScrim(): VNode {
    return this.loading || this.disabled ? <calcite-loader is-active></calcite-loader> : null;
    // REPLACE WITH CalciteScrim #381
    /*
      <CalciteScrim loading={this.loading}></CalciteScrim>
    */
  }

  render() {
    const { dataForFilter, handleFilter, disabled, filterEnabled, loading } = this;
    return (
      <Host aria-disabled={disabled} aria-busy={loading}>
        <header>
          {filterEnabled ? (
            <calcite-filter
              data={dataForFilter}
              textPlaceholder={TEXT.filterPlaceholder}
              aria-label={TEXT.filterPlaceholder}
              onCalciteFilterChange={handleFilter}
            />
          ) : null}
          <slot name="menu-actions" />
        </header>
        <slot />
        {this.renderScrim()}
      </Host>
    );
  }
}<|MERGE_RESOLUTION|>--- conflicted
+++ resolved
@@ -46,17 +46,12 @@
   @Prop({ reflect: true }) filterEnabled = false;
 
   /**
-<<<<<<< HEAD
    * When true, content is waiting to be loaded. Show a busy indicator.
    */
   @Prop({ reflect: true }) loading = false;
 
   /**
    * Multiple Works similar to standard radio buttons and checkboxes.
-=======
-   * Multiple works like conventional checkboxes and radio buttons and
-   * visual indication of the selection will be a highlighted card.
->>>>>>> 5f5d3ebe
    * When true, a user can select multiple items at a time.
    * When false, only a single item can be selected at a time
    * and selecting a new item will deselect any other selected items.
