import { Component, Element, Host, Prop, State, h } from "@stencil/core";
import { x16 } from "@esri/calcite-ui-icons";
import { getItem, setItem } from "../../utils/localStorage";

const CSS = {
  title: "title",
  close: "close",
  imageFrame: "image-frame",
  content: "content",
  info: "info",
  link: "link"
};

@Component({
  tag: "calcite-tip",
  styleUrl: "./calcite-tip.scss",
  shadow: true
})
export class CalciteTip {
  // --------------------------------------------------------------------------
  //
  //  Properties
  //
  // --------------------------------------------------------------------------

  @Prop() storageId: string;

<<<<<<< HEAD
  @Prop() heading: string;
  @Prop() thumbnail: string;
=======
  @Prop({ reflect: true }) nonDismissible = false;

  // --------------------------------------------------------------------------
  //
  //  Private Properties
  //
  // --------------------------------------------------------------------------

  @Element() el: HTMLElement;
>>>>>>> a66ebcea

  @State() dismissed = getItem(`${this.el.tagName.toLowerCase()}-${this.storageId}`) !== null;

  // --------------------------------------------------------------------------
  //
  //  Private Methods
  //
  // --------------------------------------------------------------------------

  hideTip(): void {
    this.dismissed = true;
<<<<<<< HEAD
    if (this.storageId) {
      setItem(`${this.el.tagName.toLowerCase()}-${this.storageId}`, "dismissed");
=======

    const { storageId } = this;

    if (storageId) {
      setItem(`${this.el.tagName.toLowerCase()}-${storageId}`, "dismissed");
>>>>>>> a66ebcea
    }
  }

  // --------------------------------------------------------------------------
  //
  //  Render Methods
  //
  // --------------------------------------------------------------------------

  render() {
    return (
      <Host hidden={this.dismissed}>
<<<<<<< HEAD
        {/* <slot name="heading" /> */}
        <header>
          <h2 class={CSS.title}>{this.heading}</h2>
          {this.dismissible ? (
            <div class={CSS.close} onClick={() => this.hideTip()}>
              <svg xmlns="http://www.w3.org/2000/svg" viewBox="0 0 16 16">
                <path d={x16} />
              </svg>
            </div>
          ) : null}
        </header>
=======
        <slot name="heading" />
        {!this.nonDismissible ? (
          <div class={CSS.close} onClick={() => this.hideTip()}>
            <svg xmlns="http://www.w3.org/2000/svg" viewBox="0 0 24 24">
              <path d={x24} />
            </svg>
          </div>
        ) : null}
>>>>>>> a66ebcea
        <div class={CSS.content}>
          {this.thumbnail ? (
            <div class={CSS.imageFrame}>
              <img src={this.thumbnail} alt="" />
            </div>
          ) : null}

          <div class={CSS.info}>
            {this.el.querySelector("[slot=info]") ? <slot name="info" /> : null}

            {this.el.querySelector("[slot=link]") ? (
              <p class={CSS.link}>
                <slot name="link" />
              </p>
            ) : null}
          </div>
        </div>
      </Host>
    );
  }
}<|MERGE_RESOLUTION|>--- conflicted
+++ resolved
@@ -25,20 +25,8 @@
 
   @Prop() storageId: string;
 
-<<<<<<< HEAD
   @Prop() heading: string;
   @Prop() thumbnail: string;
-=======
-  @Prop({ reflect: true }) nonDismissible = false;
-
-  // --------------------------------------------------------------------------
-  //
-  //  Private Properties
-  //
-  // --------------------------------------------------------------------------
-
-  @Element() el: HTMLElement;
->>>>>>> a66ebcea
 
   @State() dismissed = getItem(`${this.el.tagName.toLowerCase()}-${this.storageId}`) !== null;
 
@@ -50,16 +38,11 @@
 
   hideTip(): void {
     this.dismissed = true;
-<<<<<<< HEAD
-    if (this.storageId) {
-      setItem(`${this.el.tagName.toLowerCase()}-${this.storageId}`, "dismissed");
-=======
 
     const { storageId } = this;
 
     if (storageId) {
       setItem(`${this.el.tagName.toLowerCase()}-${storageId}`, "dismissed");
->>>>>>> a66ebcea
     }
   }
 
@@ -72,7 +55,6 @@
   render() {
     return (
       <Host hidden={this.dismissed}>
-<<<<<<< HEAD
         {/* <slot name="heading" /> */}
         <header>
           <h2 class={CSS.title}>{this.heading}</h2>
@@ -84,16 +66,6 @@
             </div>
           ) : null}
         </header>
-=======
-        <slot name="heading" />
-        {!this.nonDismissible ? (
-          <div class={CSS.close} onClick={() => this.hideTip()}>
-            <svg xmlns="http://www.w3.org/2000/svg" viewBox="0 0 24 24">
-              <path d={x24} />
-            </svg>
-          </div>
-        ) : null}
->>>>>>> a66ebcea
         <div class={CSS.content}>
           {this.thumbnail ? (
             <div class={CSS.imageFrame}>
