--- conflicted
+++ resolved
@@ -68,25 +68,14 @@
   render() {
     return (
       <Host hidden={this.dismissed}>
-<<<<<<< HEAD
-        <slot name="heading" />
-        {!this.nonDismissible ? (
-          <div class={CSS.close} onClick={() => this.hideTip()}>
-            <CalciteIcon size="24" path={x24} />
-          </div>
-        ) : null}
-=======
         <header class={CSS.header}>
           <h3 class={CSS.heading}>{this.heading}</h3>
           {!this.nonDismissible ? (
             <calcite-action onCalciteActionClick={this.hideTip} class={CSS.close}>
-              <svg xmlns="http://www.w3.org/2000/svg" height="16" width="16" viewBox="0 0 16 16">
-                <path d={x16} />
-              </svg>
+              <CalciteIcon size="16" path={x16} />
             </calcite-action>
           ) : null}
         </header>
->>>>>>> 56b09437
         <div class={CSS.content}>
           {this.thumbnail ? (
             <div class={CSS.imageFrame}>
