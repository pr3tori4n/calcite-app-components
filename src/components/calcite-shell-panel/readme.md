# calcite-shell-panel

The `calcite-shell-panel` is a child component of `calcite-shell` used to house and display other components like `calcite-block`, `calcite-flow` and `calcite-shell-floating-panel`.

See the [calcite-shell-panel demo](https://esri.github.io/calcite-app-components/demos/calcite-shell-panel.html).

## Slots

| Name         | Description                                            | Type                   |
| ------------ | ------------------------------------------------------ | ---------------------- |
| `action-bar` | A slot for adding a `calcite-action-bar` to the panel. | `HTMLCalciteActionBar` |

<!-- Auto Generated Below -->

## Properties

| Property    | Attribute   | Description                   | Type                      | Default     |
| ----------- | ----------- | ----------------------------- | ------------------------- | ----------- |
| `collapsed` | `collapsed` | Hide the content panel.       | `boolean`                 | `false`     |
| `layout`    | `layout`    | Arrangement of the component. | `"leading" \| "trailing"` | `"leading"` |

<<<<<<< HEAD
---

=======
## Events

| Event                     | Description                             | Type               |
| ------------------------- | --------------------------------------- | ------------------ |
| `calciteShellPanelToggle` | Emitted when collapse has been toggled. | `CustomEvent<any>` |

---

>>>>>>> 0b4c2e8e
_Built with [StencilJS](https://stenciljs.com/)_<|MERGE_RESOLUTION|>--- conflicted
+++ resolved
@@ -6,9 +6,11 @@
 
 ## Slots
 
-| Name         | Description                                            | Type                   |
-| ------------ | ------------------------------------------------------ | ---------------------- |
-| `action-bar` | A slot for adding a `calcite-action-bar` to the panel. | `HTMLCalciteActionBar` |
+| Name                   | Description                                                                                                                                      | Type                            |
+| ---------------------- | ------------------------------------------------------------------------------------------------------------------------------------------------ | ------------------------------- |
+| `action-bar`           | A slot for adding a `calcite-action-bar` to the panel.                                                                                           | `HTMLCalciteActionBar`          |
+| `shell-floating-panel` | A slot for adding `calcite-shell-floating-panel` to the panel. The floating panel will be positioned relative to the shell panel when displayed. | `HTMLCalciteShellFloatingPanel` |
+| `action-pad`           | A slot for adding a `calcite-action-pad` to the panel. The action pad will be positioned relative to the shell panel when displayed.             | `HTMLCalciteActionPad`          |
 
 <!-- Auto Generated Below -->
 
@@ -19,10 +21,6 @@
 | `collapsed` | `collapsed` | Hide the content panel.       | `boolean`                 | `false`     |
 | `layout`    | `layout`    | Arrangement of the component. | `"leading" \| "trailing"` | `"leading"` |
 
-<<<<<<< HEAD
----
-
-=======
 ## Events
 
 | Event                     | Description                             | Type               |
@@ -31,5 +29,4 @@
 
 ---
 
->>>>>>> 0b4c2e8e
 _Built with [StencilJS](https://stenciljs.com/)_