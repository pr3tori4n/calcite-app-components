:host {
  align-items: center;
  background-color: var(--calcite-app-background);
  color: var(--calcite-app-foreground);
  cursor: pointer;
  display: flex;
  margin-bottom: var(--calcite-app-cap-spacing-minimum);
  padding: var(--calcite-app-cap-spacing) var(--calcite-app-side-spacing-half);
  transition: background-color var(--calcite-app-animation-time-fast) var(--calcite-app-easing-function);
}

:host(:hover) {
  background-color: var(--calcite-app-background-hover);
}

:host([compact]) {
  padding: var(--calcite-app-cap-spacing-half) var(--calcite-app-side-spacing-half);
}

:host([hidden]) {
  display: none;
}

<<<<<<< HEAD
:host([disabled]) {
  opacity: var(--calcite-app-disabled-opacity);
  cursor: default;
  box-shadow: none;
  &:host(:hover) {
    background-color: var(--calcite-app-background);
  }
}

:host(.highlight) {
  border-left: 3px solid transparent;
  &:host(.calcite--rtl) {
    border-left: none;
    border-right: 3px solid transparent;
  }
}

.highlight[selected] {
  border-left-color: blue;
  &:host(.calcite--rtl) {
    border-left-color: none;
    border-right-color: blue;
  }
=======
:host(:last-child) {
  margin-bottom: 0;
>>>>>>> 3c124516
}

.icon {
  color: var(--calcite-app-foreground-link);
  flex: 0 0 0%;
  line-height: 0;
  width: var(--calcite-app-icon-size);
  margin: 0 var(--calcite-app-side-spacing-half);
}

.label {
  display: flex;
  flex-flow: column nowrap;
  flex: 1 0 0%;
  overflow: hidden;
  padding: 0 var(--calcite-app-side-spacing-half);
  pointer-events: none;
}

.title {
  @include lineClamp();
}

.description {
  color: var(--calcite-app-foreground-subtle);
  font-family: var(--calcite-app-font-family-monospace);
  font-size: var(--calcite-app-font-size--1);
  margin-top: var(--calcite-app-cap-spacing-quarter);
  white-space: nowrap;
  overflow: hidden;
  text-overflow: ellipsis;
}

.action {
  flex: 0 0 0%;
  justify-self: flex-end;
}

.handle {
  align-items: center;
  align-self: stretch;
  color: var(--calcite-app-foreground-subtle);
  cursor: move;
  display: flex;
  justify-content: center;
  line-height: 0;
}<|MERGE_RESOLUTION|>--- conflicted
+++ resolved
@@ -21,34 +21,8 @@
   display: none;
 }
 
-<<<<<<< HEAD
-:host([disabled]) {
-  opacity: var(--calcite-app-disabled-opacity);
-  cursor: default;
-  box-shadow: none;
-  &:host(:hover) {
-    background-color: var(--calcite-app-background);
-  }
-}
-
-:host(.highlight) {
-  border-left: 3px solid transparent;
-  &:host(.calcite--rtl) {
-    border-left: none;
-    border-right: 3px solid transparent;
-  }
-}
-
-.highlight[selected] {
-  border-left-color: blue;
-  &:host(.calcite--rtl) {
-    border-left-color: none;
-    border-right-color: blue;
-  }
-=======
 :host(:last-child) {
   margin-bottom: 0;
->>>>>>> 3c124516
 }
 
 .icon {
