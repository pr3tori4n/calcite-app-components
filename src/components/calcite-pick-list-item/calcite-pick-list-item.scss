:host {
  align-items: center;
  background-color: var(--calcite-app-background);
  color: var(--calcite-app-foreground);
  cursor: pointer;
  display: flex;
  margin-bottom: var(--calcite-app-cap-spacing-minimum);
  padding: var(--calcite-app-cap-spacing) var(--calcite-app-side-spacing-half);
  transition: background-color var(--calcite-app-animation-time-fast) var(--calcite-app-easing-function);
}

:host(:hover) {
  background-color: var(--calcite-app-background-hover);
}

<<<<<<< HEAD
:host([compact="true"]) {
  padding: var(--calcite-app-cap-spacing-half) var(--calcite-app-side-spacing-half);
}

:host([hidden]) {
  display: none;
=======
:host([disabled]) {
  opacity: var(--calcite-app-disabled-opacity);
  cursor: default;
  box-shadow: none;
  &:host(:hover) {
    background-color: var(--calcite-app-background);
  }
>>>>>>> 79a082d3
}

:host(.highlight) {
  border-left: 3px solid transparent;
  &:host(.calcite--rtl) {
    border-left: none;
    border-right: 3px solid transparent;
  }
}

.highlight[selected] {
  border-left-color: blue;
  &:host(.calcite--rtl) {
    border-left-color: none;
    border-right-color: blue;
  }
}

.icon {
  color: var(--calcite-app-foreground-link);
  flex: 0 0 0%;
  line-height: 0;
  width: var(--calcite-app-icon-size);
  margin: 0 var(--calcite-app-side-spacing-half);
}

.label {
  display: flex;
  flex-flow: column nowrap;
  flex: 1 0 0%;
  overflow: hidden;
  padding: 0 var(--calcite-app-side-spacing-half);
  pointer-events: none;
}

.title {
  @include lineClamp();
}

.description {
  color: var(--calcite-app-foreground-subtle);
  font-family: var(--calcite-app-font-family-monospace);
  font-size: var(--calcite-app-font-size--1);
  margin-top: var(--calcite-app-cap-spacing-quarter);
  white-space: nowrap;
  overflow: hidden;
  text-overflow: ellipsis;
}

.action {
  flex: 0 0 0%;
  justify-self: flex-end;
}

.handle {
  cursor: move;
}<|MERGE_RESOLUTION|>--- conflicted
+++ resolved
@@ -13,14 +13,14 @@
   background-color: var(--calcite-app-background-hover);
 }
 
-<<<<<<< HEAD
 :host([compact="true"]) {
   padding: var(--calcite-app-cap-spacing-half) var(--calcite-app-side-spacing-half);
 }
 
 :host([hidden]) {
   display: none;
-=======
+}
+
 :host([disabled]) {
   opacity: var(--calcite-app-disabled-opacity);
   cursor: default;
@@ -28,7 +28,6 @@
   &:host(:hover) {
     background-color: var(--calcite-app-background);
   }
->>>>>>> 79a082d3
 }
 
 :host(.highlight) {
