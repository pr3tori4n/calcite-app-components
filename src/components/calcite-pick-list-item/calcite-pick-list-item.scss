--- conflicted
+++ resolved
@@ -17,14 +17,6 @@
   padding: var(--calcite-app-cap-spacing-half) var(--calcite-app-side-spacing-half);
 }
 
-<<<<<<< HEAD
-:host([hidden]) {
-  display: none;
-}
-
-:host(:last-child) {
-  margin-bottom: 0;
-=======
 :host(:first-child) {
   border-radius: var(--calcite-app-border-radius) var(--calcite-app-border-radius) 0 0;
 }
@@ -33,7 +25,6 @@
   border-radius: 0 0 var(--calcite-app-border-radius) var(--calcite-app-border-radius);
   margin-bottom: 0;
   @include borderShadow();
->>>>>>> dcb713cc
 }
 
 .icon {
