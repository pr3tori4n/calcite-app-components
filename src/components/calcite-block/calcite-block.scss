--- conflicted
+++ resolved
@@ -72,10 +72,5 @@
 }
 
 .content {
-<<<<<<< HEAD
-  padding: var(--calcite-app-cap-spacing-half) var(--calcite-app-side-spacing-half);
-  position: relative;
-=======
   padding-bottom: var(--calcite-app-cap-spacing-half);
->>>>>>> 7005e9a6
 }