--- conflicted
+++ resolved
@@ -20,8 +20,6 @@
 
   @Element()
   el: HTMLElement;
-
-  mutationObserver = new MutationObserver(() => this.placeHeader());
 
   // --------------------------------------------------------------------------
   //
@@ -54,39 +52,10 @@
   @Prop()
   textCollapse = TEXT.collapse;
 
-<<<<<<< HEAD
   /**
    * Element styling
    */
   @Prop({ reflect: true }) theme: CalciteTheme = getTheme(this.el);
-
-  // --------------------------------------------------------------------------
-  //
-  //  Lifecycle
-  //
-  // --------------------------------------------------------------------------
-
-  connectedCallback() {
-    this.mutationObserver.observe(this.el, { childList: true });
-  }
-
-  componentWillLoad(): void {
-    this.placeHeader();
-  }
-
-  disconnectedCallback(): void {
-    this.mutationObserver.disconnect();
-  }
-=======
-  // --------------------------------------------------------------------------
-  //
-  //  Private Properties
-  //
-  // --------------------------------------------------------------------------
-
-  @Element()
-  el: HTMLElement;
->>>>>>> d9edc023
 
   // --------------------------------------------------------------------------
   //
@@ -125,14 +94,9 @@
     const headerNode = (
       <calcite-action
         aria-label={toggleLabel}
-<<<<<<< HEAD
-        onClick={this.onHeaderClick}
-        text={this.textLabel}
-        theme={theme}
-=======
         onCalciteActionClick={this.onHeaderClick}
         text={this.text}
->>>>>>> d9edc023
+        theme={theme}
         text-enabled
         compact
       >
