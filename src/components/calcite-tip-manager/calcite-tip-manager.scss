/* Variables, mixins, @keyframes*/
<<<<<<< HEAD
$tip-manager-height: 22vh !default;
$tip-max-width: 540px !default;
$tip-width: 65% !default;
=======
$tip-manager-height: 22vh;
$tip-max-width: 540px;
$tip-width: 65%;
>>>>>>> 56b09437

@keyframes tip-advance {
  0% {
    opacity: 0;
    transform: translate3d(50px, 0, 0) scale(0.99);
  }
  100% {
    opacity: 1;
    transform: translate3d(0, 0, 0) scale(1);
  }
}
@keyframes tip-retreat {
  0% {
    opacity: 0;
    transform: translate3d(-50px, 0, 0) scale(0.99);
  }
  100% {
    opacity: 1;
    transform: translate3d(0, 0, 0) scale(1);
  }
}

/* Component Styles */
:host {
  overflow: hidden;
  position: relative;
  display: block;
  padding: var(--calcite-app-cap-spacing-half) var(--calcite-app-side-spacing-half) 0;
  background-color: var(--calcite-app-background);
}

:host([hidden]) {
  display: none;
}

.header .heading {
  padding-left: var(--calcite-app-side-spacing-half);
  padding-right: var(--calcite-app-side-spacing-half);
}

.tip-container {
  animation-name: none;
  animation-duration: var(--calcite-app-animation-time);
  animation-timing-function: var(--calcite-app-easing-function);
  height: $tip-manager-height;
  overflow: auto;
  display: flex;
  justify-content: center;
  align-items: flex-start;
  background-color: var(--calcite-app-background);
}

.tip-container.advancing {
  animation-name: tip-advance;
}

.tip-container.retreating {
  animation-name: tip-retreat;
}

/*Tip Content Styles*/
::slotted(calcite-tip) {
  display: none;
  box-shadow: none;
  max-width: $tip-max-width;
  width: $tip-width;
  margin: 0;
  padding: 0;
}

::slotted(calcite-tip[selected]) {
  display: flex;
}

/* Pagination Styles*/
.pagination {
  display: flex;
  align-items: center;
  justify-content: center;
  padding: var(--calcite-app-cap-spacing-quarter) 0;
}

.page-position {
  font-size: var(--font-size--1);
  margin: 0 var(--calcite-app-side-spacing-half);
}<|MERGE_RESOLUTION|>--- conflicted
+++ resolved
@@ -1,13 +1,7 @@
 /* Variables, mixins, @keyframes*/
-<<<<<<< HEAD
-$tip-manager-height: 22vh !default;
-$tip-max-width: 540px !default;
-$tip-width: 65% !default;
-=======
 $tip-manager-height: 22vh;
 $tip-max-width: 540px;
 $tip-width: 65%;
->>>>>>> 56b09437
 
 @keyframes tip-advance {
   0% {
