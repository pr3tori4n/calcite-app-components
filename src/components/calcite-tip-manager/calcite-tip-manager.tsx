--- conflicted
+++ resolved
@@ -154,55 +154,24 @@
     return (
       <Host>
         <header class={CSS.header}>
-<<<<<<< HEAD
-          <h2 class={CSS.title}>{this.groupTitle}</h2>
-          <button class={CSS.close} onClick={() => this.hideTipManager()}>
-            <CalciteIcon size="24" path={x24} />
-          </button>
-=======
           <h2 class={CSS.heading}>{this.groupTitle}</h2>
           <calcite-action onCalciteActionClick={this.hideTipManager} class={CSS.close}>
-            <svg xmlns="http://www.w3.org/2000/svg" height="24" width="24" viewBox="0 0 24 24">
-              <path d={x24} />
-            </svg>
+            <CalciteIcon size="24" path={x24} />
           </calcite-action>
->>>>>>> 56b09437
         </header>
         <div class={classnames(CSS.tipContainer, this.direction)} key={this.selectedIndex}>
           <slot />
         </div>
         <footer class={CSS.pagination}>
-<<<<<<< HEAD
-          <button
-            class={`${CSS.pageControl} ${CSS.pageControlPrevious}`}
-            onClick={() => this.previousTip()}
-          >
+          <calcite-action onCalciteActionClick={this.previousClicked}>
             <CalciteIcon size="24" path={chevronLeft24} />
-          </button>
-          <span class={CSS.pagePosition}>
-            {`${this.textPaginationLabel} ${this.selectedIndex + 1}/${this.total}`}
-          </span>
-          <button
-            class={`${CSS.pageControl} ${CSS.pageControlNext}`}
-            onClick={() => this.nextTip()}
-          >
-            <CalciteIcon size="24" path={chevronRight24} />
-          </button>
-=======
-          <calcite-action onCalciteActionClick={this.previousClicked}>
-            <svg xmlns="http://www.w3.org/2000/svg" height="24" width="24" viewBox="0 0 24 24">
-              <path d={chevronLeft24} />
-            </svg>
           </calcite-action>
           <span class={CSS.pagePosition}>
             {`${this.textPaginationLabel} ${this.selectedIndex + 1}/${this.total}`}
           </span>
           <calcite-action onCalciteActionClick={this.nextClicked}>
-            <svg xmlns="http://www.w3.org/2000/svg" height="24" width="24" viewBox="0 0 24 24">
-              <path d={chevronRight24} />
-            </svg>
+            <CalciteIcon size="24" path={chevronRight24} />
           </calcite-action>
->>>>>>> 56b09437
         </footer>
       </Host>
     );
