import { Component, Element, Host, Method, Prop, State, Watch, h } from "@stencil/core";
import { chevronLeft16, chevronRight16, x16 } from "@esri/calcite-ui-icons";
import classnames from "classnames";
import { CSS, DEFAULT_GROUP_TITLE, DEFAULT_PAGINATION_LABEL } from "./resources";
import CalciteIcon from "../_support/CalciteIcon";
import { CalciteTheme } from "../interfaces";

@Component({
  tag: "calcite-tip-manager",
  styleUrl: "./calcite-tip-manager.scss",
  shadow: true
})
export class CalciteTipManager {
  // --------------------------------------------------------------------------
  //
  //  Properties
  //
  // --------------------------------------------------------------------------
  /**
   * The default group title for the Tip Manager.
   */
  @Prop({ reflect: true }) textDefaultTitle = DEFAULT_GROUP_TITLE;
  /**
   * Label that appears on hover of pagination icon.
   */
  @Prop({ reflect: true }) textPaginationLabel = DEFAULT_PAGINATION_LABEL;

  /**
   * Element styling
   */
  @Prop({ reflect: true }) theme: CalciteTheme;

  // --------------------------------------------------------------------------
  //
  //  Private Properties
  //
  // --------------------------------------------------------------------------

  @Element() el: HTMLElement;

  @State() selectedIndex: number;

  @Watch("selectedIndex")
  selectedChangeHandler() {
    this.updateSelectedTip();
  }

  @State() tips: HTMLCalciteTipElement[];

  @State() total: number;

  @State() direction: "advancing" | "retreating";

  groupTitle = this.textDefaultTitle;

  observer = new MutationObserver(() => this.setUpTips());

  // --------------------------------------------------------------------------
  //
  //  Lifecycle
  //
  // --------------------------------------------------------------------------

  componentWillLoad() {
    this.setUpTips();
  }

  componentDidLoad() {
    this.observer.observe(this.el, { childList: true });
  }

  componentDidUnload() {
    this.observer.disconnect();
  }

  // --------------------------------------------------------------------------
  //
  //  Public Methods
  //
  // --------------------------------------------------------------------------

  @Method()
  async nextTip(): Promise<void> {
    this.direction = "advancing";
    const nextIndex = this.selectedIndex + 1;
    this.selectedIndex = (nextIndex + this.total) % this.total;
  }

  @Method()
  async previousTip(): Promise<void> {
    this.direction = "retreating";
    const previousIndex = this.selectedIndex - 1;
    this.selectedIndex = (previousIndex + this.total) % this.total;
  }

  // --------------------------------------------------------------------------
  //
  //  Private Methods
  //
  // --------------------------------------------------------------------------

  setUpTips(): void {
    const tips = Array.from(this.el.querySelectorAll("calcite-tip"));

    this.tips = tips;
    this.total = tips.length;

    let selectedIndex: number = null;
    tips.forEach((tip, index) => {
      tip.toggleAttribute("non-dismissible", true);

      if (selectedIndex === null && tip.hasAttribute("selected")) {
        selectedIndex = index;
        return;
      }

      tip.removeAttribute("selected");
    });

    this.selectedIndex = selectedIndex || 0;
  }

  hideTipManager = (): void => {
    this.el.toggleAttribute("hidden");
    this.el.toggleAttribute("aria-hidden");
  };

  updateSelectedTip(): void {
    this.tips.forEach((tip, index) => {
      const selected = index === this.selectedIndex;

      tip.toggleAttribute("selected", selected);
      tip.toggleAttribute("hidden", !selected);

      if (selected) {
        const tipParent = tip.parentElement;
        this.groupTitle = tipParent.matches("calcite-tip-group")
          ? tipParent.getAttribute("text-group-title")
          : this.textDefaultTitle;
      }
    });
  }

  previousClicked = (): void => {
    this.previousTip();
  };

  nextClicked = (): void => {
    this.nextTip();
  };

  // --------------------------------------------------------------------------
  //
  //  Render Methods
  //
  // --------------------------------------------------------------------------

  render() {
    if (this.total === 0) {
      // TODO: Empty state
      return <Host />;
    }
    return (
      <Host>
        <header class={CSS.header}>
          <h2 class={CSS.heading}>{this.groupTitle}</h2>
<<<<<<< HEAD
          <calcite-action onClick={this.hideTipManager} class={CSS.close}>
            <CalciteIcon size="24" path={x24} />
=======
          <calcite-action onCalciteActionClick={this.hideTipManager} class={CSS.close}>
            <CalciteIcon size="16" path={x16} />
>>>>>>> 2d895a50
          </calcite-action>
        </header>
        <div class={classnames(CSS.tipContainer, this.direction)} key={this.selectedIndex}>
          <slot />
        </div>
        <footer class={CSS.pagination}>
<<<<<<< HEAD
          <calcite-action onClick={this.previousClicked}>
            <CalciteIcon size="24" path={chevronLeft24} />
=======
          <calcite-action onCalciteActionClick={this.previousClicked} class={CSS.pagePrevious}>
            <CalciteIcon size="16" path={chevronLeft16} />
>>>>>>> 2d895a50
          </calcite-action>
          <span class={CSS.pagePosition}>
            {`${this.textPaginationLabel} ${this.selectedIndex + 1}/${this.total}`}
          </span>
<<<<<<< HEAD
          <calcite-action onClick={this.nextClicked}>
            <CalciteIcon size="24" path={chevronRight24} />
=======
          <calcite-action onCalciteActionClick={this.nextClicked} class={CSS.pageNext}>
            <CalciteIcon size="16" path={chevronRight16} />
>>>>>>> 2d895a50
          </calcite-action>
        </footer>
      </Host>
    );
  }
}<|MERGE_RESOLUTION|>--- conflicted
+++ resolved
@@ -164,37 +164,22 @@
       <Host>
         <header class={CSS.header}>
           <h2 class={CSS.heading}>{this.groupTitle}</h2>
-<<<<<<< HEAD
           <calcite-action onClick={this.hideTipManager} class={CSS.close}>
-            <CalciteIcon size="24" path={x24} />
-=======
-          <calcite-action onCalciteActionClick={this.hideTipManager} class={CSS.close}>
             <CalciteIcon size="16" path={x16} />
->>>>>>> 2d895a50
           </calcite-action>
         </header>
         <div class={classnames(CSS.tipContainer, this.direction)} key={this.selectedIndex}>
           <slot />
         </div>
         <footer class={CSS.pagination}>
-<<<<<<< HEAD
           <calcite-action onClick={this.previousClicked}>
-            <CalciteIcon size="24" path={chevronLeft24} />
-=======
-          <calcite-action onCalciteActionClick={this.previousClicked} class={CSS.pagePrevious}>
             <CalciteIcon size="16" path={chevronLeft16} />
->>>>>>> 2d895a50
           </calcite-action>
           <span class={CSS.pagePosition}>
             {`${this.textPaginationLabel} ${this.selectedIndex + 1}/${this.total}`}
           </span>
-<<<<<<< HEAD
           <calcite-action onClick={this.nextClicked}>
-            <CalciteIcon size="24" path={chevronRight24} />
-=======
-          <calcite-action onCalciteActionClick={this.nextClicked} class={CSS.pageNext}>
             <CalciteIcon size="16" path={chevronRight16} />
->>>>>>> 2d895a50
           </calcite-action>
         </footer>
       </Host>
