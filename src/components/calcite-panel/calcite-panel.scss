:host {
  display: flex;
  height: 100%;
  font-size: var(--calcite-app-base-font-size);
  position: relative;
}

.container {
  width: 100%;
  height: 100%;
  padding: 0;
  margin: 0;
  display: flex;
  flex-flow: column;
}

.container[hidden] {
  display: none;
}

.header {
  align-items: center;
  display: flex;
  justify-content: space-between;
  position: relative;
  z-index: 2;
  border-bottom: 1px solid var(--calcite-app-border);
  width: 100%;
}

.header-content {
  overflow: hidden;
  padding: var(--calcite-app-cap-spacing-quarter) var(--calcite-app-side-spacing);
}

slot[name="header-content"]::slotted(.heading) {
  overflow: hidden;
  text-overflow: ellipsis;
  white-space: nowrap;
  width: 100%;
}

.header-leading-content,
.header-trailing-content {
  padding: 0 var(--calcite-app-side-spacing-half);
}

.content-container {
  flex: 1;
<<<<<<< HEAD
  background-color: var(--calcite-app-background-content);
=======
  padding: var(--calcite-app-cap-spacing-half) 0;
>>>>>>> 71ed2817
  overflow: auto;
}

.footer {
  align-items: center;
  border-top: 1px solid var(--calcite-app-border);
  display: flex;
  justify-content: space-around;
  padding: var(--calcite-app-cap-spacing) var(--calcite-app-side-spacing-half);
  flex-flow: row nowrap;
}<|MERGE_RESOLUTION|>--- conflicted
+++ resolved
@@ -47,11 +47,7 @@
 
 .content-container {
   flex: 1;
-<<<<<<< HEAD
   background-color: var(--calcite-app-background-content);
-=======
-  padding: var(--calcite-app-cap-spacing-half) 0;
->>>>>>> 71ed2817
   overflow: auto;
 }
 
