--- conflicted
+++ resolved
@@ -52,15 +52,14 @@
     content: "Flow Item"
   },
   {
-<<<<<<< HEAD
+    id: "calcite-pick-list",
+    path: "demos/calcite-pick-list.html",
+    content: "Pick List"
+  },
+  {
     id: "calcite-popover",
     path: "demos/calcite-popover.html",
     content: "Popover"
-=======
-    id: "calcite-pick-list",
-    path: "demos/calcite-pick-list.html",
-    content: "Pick List"
->>>>>>> fdfb361f
   },
   {
     id: "calcite-shell",
