<<<<<<< HEAD
import { Component, Element, Host, Prop, h } from "@stencil/core";

import { CalciteTheme, getTheme } from "../../utils/dom";
=======
import { Component, Element, Host, Prop, State, Watch, h } from "@stencil/core";

import { CalcitePlacement } from "../interfaces";

import { getOffsetTop } from "../utils/position";
>>>>>>> bb4569fe

@Component({
  tag: "calcite-action-pad",
  styleUrl: "calcite-action-pad.scss",
  shadow: true
})
export class CalciteActionPad {
  // --------------------------------------------------------------------------
  //
<<<<<<< HEAD
  //  Variables
  //
  // --------------------------------------------------------------------------

  @Element() el: HTMLElement;

  // --------------------------------------------------------------------------
  //
  //  Properties
  //
  // --------------------------------------------------------------------------

  /**
   * Element styling
   */
  @Prop({ reflect: true }) theme: CalciteTheme = getTheme(this.el);
=======
  //  Properties
  //
  // --------------------------------------------------------------------------

  /**
   * Determines where the element will be displayed.
   * side: dynamically left or right based on whether we're in the primary or secondary shell-panel.
   * over: centered on top of trigger and covers trigger.
   * anchor: dynamically above or below based on how close trigger is to top or bottom of window.
   */
  @Prop({ reflect: true }) placement: CalcitePlacement;

  /**
   * HTMLElement used to position this element according to the placement.
   */
  @Prop() positionElement: HTMLElement;

  // --------------------------------------------------------------------------
  //
  //  Private Properties
  //
  // --------------------------------------------------------------------------

  @Element() el: HTMLCalciteFloatingPanelElement;

  @State() offsetTop = 0;
>>>>>>> bb4569fe

  // --------------------------------------------------------------------------
  //
  //  Component Methods
  //
  // --------------------------------------------------------------------------

  render() {
    const { offsetTop } = this;

    const style = {
      top: `${offsetTop}px`
    };

    return (
      <Host style={style}>
        <slot />
      </Host>
    );
  }

  // --------------------------------------------------------------------------
  //
  //  Private Methods
  //
  // --------------------------------------------------------------------------

  @Watch("placement")
  placementHandler(newValue: CalcitePlacement) {
    this.offsetTop = getOffsetTop({
      floatingElement: this.el,
      placement: newValue,
      positionElement: this.positionElement
    });
  }

  @Watch("positionElement")
  positionElementHandler(newValue: HTMLElement) {
    this.offsetTop = getOffsetTop({
      floatingElement: this.el,
      placement: this.placement,
      positionElement: newValue
    });
  }
}<|MERGE_RESOLUTION|>--- conflicted
+++ resolved
@@ -1,14 +1,10 @@
-<<<<<<< HEAD
-import { Component, Element, Host, Prop, h } from "@stencil/core";
-
-import { CalciteTheme, getTheme } from "../../utils/dom";
-=======
 import { Component, Element, Host, Prop, State, Watch, h } from "@stencil/core";
 
 import { CalcitePlacement } from "../interfaces";
 
 import { getOffsetTop } from "../utils/position";
->>>>>>> bb4569fe
+
+import { CalciteTheme, getTheme } from "../../utils/dom";
 
 @Component({
   tag: "calcite-action-pad",
@@ -18,24 +14,16 @@
 export class CalciteActionPad {
   // --------------------------------------------------------------------------
   //
-<<<<<<< HEAD
-  //  Variables
+  //  Private Properties
   //
   // --------------------------------------------------------------------------
 
-  @Element() el: HTMLElement;
+  @Element() el: HTMLCalciteFloatingPanelElement;
+
+  @State() offsetTop = 0;
 
   // --------------------------------------------------------------------------
   //
-  //  Properties
-  //
-  // --------------------------------------------------------------------------
-
-  /**
-   * Element styling
-   */
-  @Prop({ reflect: true }) theme: CalciteTheme = getTheme(this.el);
-=======
   //  Properties
   //
   // --------------------------------------------------------------------------
@@ -53,16 +41,10 @@
    */
   @Prop() positionElement: HTMLElement;
 
-  // --------------------------------------------------------------------------
-  //
-  //  Private Properties
-  //
-  // --------------------------------------------------------------------------
-
-  @Element() el: HTMLCalciteFloatingPanelElement;
-
-  @State() offsetTop = 0;
->>>>>>> bb4569fe
+  /**
+   * Element styling
+   */
+  @Prop({ reflect: true }) theme: CalciteTheme = getTheme(this.el);
 
   // --------------------------------------------------------------------------
   //
