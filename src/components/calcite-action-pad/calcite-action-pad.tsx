import { Component, Host, h, Prop } from "@stencil/core";

import { CalcitePosition } from "../interfaces";

@Component({
  tag: "calcite-action-pad",
  styleUrl: "calcite-action-pad.scss",
  shadow: true
})
export class CalciteActionPad {
  // --------------------------------------------------------------------------
  //
<<<<<<< HEAD
  //  Properties
  //
  // --------------------------------------------------------------------------

  /*
  side: dynamically left or right based on whether we're in the primary or secondary shell-panel.
  over: centered on top of trigger and covers trigger.
  stacked: dynamically above or below based on how close trigger is to top or bottom of window.
  */
  @Prop() position: CalcitePosition;

  // --------------------------------------------------------------------------
  //
=======
>>>>>>> 260f3d7d
  //  Component Methods
  //
  // --------------------------------------------------------------------------

  render() {
    return (
      <Host>
        <slot />
      </Host>
    );
  }
}<|MERGE_RESOLUTION|>--- conflicted
+++ resolved
@@ -1,4 +1,4 @@
-import { Component, Host, h, Prop } from "@stencil/core";
+import { Component, Host, Prop, h } from "@stencil/core";
 
 import { CalcitePosition } from "../interfaces";
 
@@ -10,7 +10,6 @@
 export class CalciteActionPad {
   // --------------------------------------------------------------------------
   //
-<<<<<<< HEAD
   //  Properties
   //
   // --------------------------------------------------------------------------
@@ -24,8 +23,6 @@
 
   // --------------------------------------------------------------------------
   //
-=======
->>>>>>> 260f3d7d
   //  Component Methods
   //
   // --------------------------------------------------------------------------
