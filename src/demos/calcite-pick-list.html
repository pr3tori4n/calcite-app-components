--- conflicted
+++ resolved
@@ -8,83 +8,6 @@
     
   </head>
   <body>
-<<<<<<< HEAD
-    <calcite-demo-nav page-id="calcite-pick-list"></calcite-demo-nav>
-    <div class="toggles">
-      <calcite-button onclick="toggleProperty('loading')">Toggle loading</calcite-button>
-      <calcite-button onclick="toggleProperty('disabled')">Toggle disabled</calcite-button>
-    </div>
-    <section class="example-container" style="width: 28vw; margin-top: 2em;">
-      <calcite-pick-list id="one" multiple filter-enabled>
-        <calcite-action slot="menu-actions" indicator label="Cool" text="Cool"
-          ><svg width="16" height="16" xmlns="http://www.w3.org/2000/svg">
-            <path d="M14 4H2V3h12zm0 4H2v1h12zm0 5H2v1h12z" />
-          </svg>
-        </calcite-action>
-        <calcite-pick-list-item text-label="2018 Population Density (NO SUMMARY) (Esri)" value="POPDENS_CY">
-          <calcite-action slot="secondaryAction" id="action-test" label="click-me" onClick="console.log('clicked');">
-            <svg width="14" height="14" xmlns="http://www.w3.org/2000/svg" viewBox="0 0 16 16">
-              <circle cx="7" cy="7" r="7" fill="#f689d8" />
-            </svg>
-          </calcite-action>
-        </calcite-pick-list-item>
-        <script>
-          document.currentScript.previousElementSibling.metadata = { category: "first", tags: ["density"] };
-        </script>
-        <calcite-pick-list-item
-          text-label="2018 Population Density (Pop per Square Mile) (Esri) [updated 2019-09-18]"
-          text-description="POPDENS_CY"
-          value="POPDENS_CY2"
-        >
-          <calcite-action slot="secondaryAction" id="action-test" label="click-me" onClick="console.log('clicked');">
-            <svg width="14" height="14" xmlns="http://www.w3.org/2000/svg" viewBox="0 0 16 16">
-              <circle cx="7" cy="7" r="7" fill="#f689d8" />
-            </svg>
-          </calcite-action>
-        </calcite-pick-list-item>
-        <script>
-          document.currentScript.previousElementSibling.metadata = { category: "population", tags: ["square", "mile"] };
-        </script>
-        <calcite-pick-list-item text-label="2018 Total Households (Esri)" text-description="TOTHH_CY" value="TOTHH_CY">
-          <calcite-action slot="secondaryAction" id="action-test" label="click-me" onClick="console.log('clicked');">
-            <svg width="14" height="14" xmlns="http://www.w3.org/2000/svg" viewBox="0 0 16 16">
-              <circle cx="7" cy="7" r="7" fill="#f689d8" />
-            </svg>
-          </calcite-action>
-        </calcite-pick-list-item>
-        <script>
-          document.currentScript.previousElementSibling.metadata = ["total", "households"];
-        </script>
-        <calcite-pick-list-item
-          text-label="2018 Generation Alpha Population (Born 2017 or Later)"
-          text-description="GENALPHACY"
-          value="GENALPHACY"
-        >
-          <calcite-action slot="secondaryAction" id="action-test" label="click-me" onClick="console.log('clicked');">
-            <svg width="14" height="14" xmlns="http://www.w3.org/2000/svg" viewBox="0 0 16 16">
-              <circle cx="7" cy="7" r="7" fill="#f689d8" />
-            </svg>
-          </calcite-action>
-        </calcite-pick-list-item>
-        <calcite-pick-list-item
-          text-label="2010-2018 Households: Annual Growth Rate (Esri)"
-          text-description="HHGRW10CY-2019-09-18.001ZZYYZALKJLKJLKJLKLJLKJ"
-          value="HHGRW10CY"
-        >
-          <calcite-action slot="secondaryAction" id="action-test" label="click-me" onClick="console.log('clicked');">
-            <svg width="14" height="14" xmlns="http://www.w3.org/2000/svg" viewBox="0 0 16 16">
-              <circle cx="7" cy="7" r="7" fill="#f689d8" />
-            </svg>
-          </calcite-action>
-        </calcite-pick-list-item>
-      </calcite-pick-list>
-      <script>
-        const pickList = document.querySelector("#one");
-        pickList.addEventListener("calcitePickListSelectionChange", (event) => {
-          console.log(event.detail);
-        });
-      </script>
-=======
     <nav>
       <calcite-demo-nav page-id="calcite-pick-list"></calcite-demo-nav>
     </nav>
@@ -97,7 +20,6 @@
             >calcite-pick-list readme.</a
           >
         </p>
->>>>>>> a2f7a9b1
 
         <style>
             .toggles {
@@ -114,6 +36,9 @@
         </div>
       
           <calcite-pick-list id="one" multiple filter-enabled>
+              <calcite-action slot="menu-actions" indicator label="Cool" text="Cool"
+              ><svg width="16" height="16" xmlns="http://www.w3.org/2000/svg"><path d="M14 4H2V3h12zm0 4H2v1h12zm0 5H2v1h12z"/></svg>
+            </calcite-action>
             <calcite-pick-list-item text-label="2018 Population Density (NO SUMMARY) (Esri)" value="POPDENS_CY">
               <calcite-action slot="secondaryAction" id="action-test" label="click-me" onClick="console.log('clicked');">
                 <svg width="14" height="14" xmlns="http://www.w3.org/2000/svg" viewBox="0 0 16 16">
