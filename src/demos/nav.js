--- conflicted
+++ resolved
@@ -36,13 +36,8 @@
       <li><a href="${root}demos/calcite-action/">Calcite Action</a></li>
       <li><a href="${root}demos/calcite-action-bar/">Calcite Action Bar</a></li>
       <li><a href="${root}demos/calcite-action-pad/">Calcite Action Pad</a></li>
-<<<<<<< HEAD
-      <li><a href="${root}demos/calcite-flow/">Calcite Flow</a></li>
-      <li><a href="${root}demos/calcite-flow-item/">Calcite Flow Item</a></li>
-=======
       <li><a href="${root}demos/calcite-tip.html">Calcite Tip</a></li>
       <li><a href="${root}demos/calcite-tip-manager.html">Calcite Tip Manager</a></li>
->>>>>>> ed620e46
     </ul>
 </nav>
 `;
