--- conflicted
+++ resolved
@@ -7,19 +7,10 @@
   namespace: "calcite",
   bundles: [
     {
-<<<<<<< HEAD
-      components: [
-        "calcite-action",
-        "calcite-action-group",
-        "calcite-action-bar",
-        "calcite-action-pad"
-      ]
+      components: ["calcite-action", "calcite-action-group", "calcite-action-bar", "calcite-action-pad"]
     },
     {
       components: ["calcite-flow", "calcite-flow-item"]
-=======
-      components: ["calcite-action", "calcite-action-group", "calcite-action-bar", "calcite-action-pad"]
->>>>>>> 07836e65
     }
   ],
   outputTargets: [
