{
  "name": "calcite-app-components",
  "version": "0.0.0-alpha.1",
  "description": "Stencil Component Starter",
  "main": "dist/index.js",
  "module": "dist/index.mjs",
  "es2015": "dist/esm/index.mjs",
  "es2017": "dist/esm/index.mjs",
  "jsnext:main": "dist/esm/index.mjs",
  "unpkg": "dist/calcite.js",
  "types": "dist/types/components.d.ts",
  "collection": "dist/collection/collection-manifest.json",
  "files": [
    "dist/"
  ],
  "scripts": {
    "build": "stencil build",
<<<<<<< HEAD
    "docs": "stencil build --config stencil.docs.config.ts",
    "lint": "tslint \"src/**/*.ts?(x)\"",
    "lint:fix": "tslint --fix \"src/**/*.ts?(x)\"",
    "prettier": "npm-run-all --parallel prettier:**",
    "prettier:ts": "prettier --write \"src/**/*.ts?(x)\"",
    "prettier:styles": "prettier --write \"src/**/*.scss\"",
=======
>>>>>>> edfbdf33
    "prerelease:prepare": "npm run build",
    "release:prepare": "npm version prerelease --preid=alpha --no-git-tag-version",
    "release:publish": "./support/release.sh",
    "start": "stencil build --dev --watch --serve",
    "test": "stencil test --spec --e2e",
    "test.watch": "stencil test --spec --e2e --watch",
    "test.watchAll": "stencil test --spec --e2e --watchAll"
  },
  "repository": {
    "type": "git",
    "url": "git+https://github.com/ArcGIS/calcite-app-components.git"
  },
  "dependencies": {
    "@esri/calcite-base": "github:ArcGIS/calcite-base",
    "@esri/calcite-colors": "^1.2.0",
    "@esri/calcite-ui-icons": "^2.0.1",
    "calcite-components": "github:ArcGIS/calcite-components.git#v0.0.0-alpha.4",
    "calcite-fonts": "github:ArcGIS/calcite-fonts"
  },
  "devDependencies": {
    "@stencil/core": "^1.0.6",
    "@stencil/postcss": "1.0.1",
    "@stencil/sass": "1.0.0",
    "@stencil/state-tunnel": "one",
    "@types/autoprefixer": "9.5.0",
    "@types/jest": "24.0.15",
    "@types/puppeteer": "1.12.4",
    "autoprefixer": "9.6.0",
    "gh-release": "^3.5.0",
    "husky": "2.4.1",
    "jest": "^24.8.0",
    "jest-cli": "24.8.0",
    "jest-runner": "^24.8.0",
    "lint-staged": "8.2.1",
    "prettier": "1.17.1",
    "puppeteer": "1.17.0",
    "tslint": "5.17.0",
    "tslint-config-prettier": "1.18.0",
    "tslint-ionic-rules": "0.0.21",
    "tslint-stencil": "1.0.1"
  },
  "license": "MIT"
}<|MERGE_RESOLUTION|>--- conflicted
+++ resolved
@@ -15,15 +15,7 @@
   ],
   "scripts": {
     "build": "stencil build",
-<<<<<<< HEAD
     "docs": "stencil build --config stencil.docs.config.ts",
-    "lint": "tslint \"src/**/*.ts?(x)\"",
-    "lint:fix": "tslint --fix \"src/**/*.ts?(x)\"",
-    "prettier": "npm-run-all --parallel prettier:**",
-    "prettier:ts": "prettier --write \"src/**/*.ts?(x)\"",
-    "prettier:styles": "prettier --write \"src/**/*.scss\"",
-=======
->>>>>>> edfbdf33
     "prerelease:prepare": "npm run build",
     "release:prepare": "npm version prerelease --preid=alpha --no-git-tag-version",
     "release:publish": "./support/release.sh",
