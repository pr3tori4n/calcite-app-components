{
  "name": "calcite-app-components",
  "version": "0.0.0-alpha.1",
  "description": "Stencil Component Starter",
  "main": "dist/index.js",
  "module": "dist/index.mjs",
  "es2015": "dist/esm/index.mjs",
  "es2017": "dist/esm/index.mjs",
  "jsnext:main": "dist/esm/index.mjs",
  "unpkg": "dist/calcite.js",
  "types": "dist/types/components.d.ts",
  "collection": "dist/collection/collection-manifest.json",
  "files": [
    "dist/"
  ],
  "scripts": {
    "build": "stencil build",
    "lint": "tslint \"src/**/*.ts?(x)\"",
    "lint:fix": "tslint --fix \"src/**/*.ts?(x)\"",
    "prettier": "npm-run-all --parallel prettier:**",
    "prettier:ts": "prettier --write \"src/**/*.ts?(x)\"",
    "prettier:styles": "prettier --write \"src/**/*.scss\"",
    "prerelease:prepare": "npm run build",
    "release:prepare": "npm version prerelease --preid=alpha --no-git-tag-version",
    "release:publish": "./support/release.sh",
    "start": "stencil build --dev --watch --serve",
    "test": "stencil test --spec --e2e",
    "test.watch": "stencil test --spec --e2e --watchAll"
  },
  "repository": {
    "type": "git",
    "url": "git+https://github.com/ArcGIS/calcite-app-components.git"
  },
  "dependencies": {
    "@esri/calcite-base": "github:ArcGIS/calcite-base",
    "@esri/calcite-colors": "^1.2.0",
    "@esri/calcite-ui-icons": "^2.0.1",
    "calcite-components": "github:ArcGIS/calcite-components.git#v0.0.0-alpha.3",
    "calcite-fonts": "github:ArcGIS/calcite-fonts",
    "npm-run-all": "4.1.5"
  },
  "devDependencies": {
<<<<<<< HEAD
    "@stencil/core": "^1.0.6",
    "@stencil/postcss": "0.1.0",
    "@stencil/sass": "^1.0.0",
=======
    "@stencil/core": "one",
    "@stencil/postcss": "1.0.1",
    "@stencil/sass": "1.0.0",
>>>>>>> cef383c9
    "@stencil/state-tunnel": "one",
    "@types/autoprefixer": "9.5.0",
    "@types/jest": "24.0.15",
    "@types/puppeteer": "1.12.4",
    "autoprefixer": "9.6.0",
    "gh-release": "^3.5.0",
    "jest": "^24.8.0",
    "jest-cli": "24.8.0",
    "jest-runner": "^24.8.0",
    "prettier": "1.17.1",
    "puppeteer": "1.17.0",
    "tslint": "5.17.0",
    "tslint-ionic-rules": "0.0.21",
    "tslint-stencil": "1.0.1"
  },
  "license": "MIT"
}<|MERGE_RESOLUTION|>--- conflicted
+++ resolved
@@ -40,15 +40,9 @@
     "npm-run-all": "4.1.5"
   },
   "devDependencies": {
-<<<<<<< HEAD
     "@stencil/core": "^1.0.6",
-    "@stencil/postcss": "0.1.0",
-    "@stencil/sass": "^1.0.0",
-=======
-    "@stencil/core": "one",
     "@stencil/postcss": "1.0.1",
     "@stencil/sass": "1.0.0",
->>>>>>> cef383c9
     "@stencil/state-tunnel": "one",
     "@types/autoprefixer": "9.5.0",
     "@types/jest": "24.0.15",
