{
  "name": "calcite-app-components",
  "version": "0.0.0-alpha.1",
  "description": "Stencil Component Starter",
  "main": "dist/index.js",
  "module": "dist/index.mjs",
  "es2015": "dist/esm/index.mjs",
  "es2017": "dist/esm/index.mjs",
  "jsnext:main": "dist/esm/index.mjs",
  "unpkg": "dist/calcite.js",
  "types": "dist/types/components.d.ts",
  "collection": "dist/collection/collection-manifest.json",
  "files": [
    "dist/"
  ],
  "scripts": {
    "build": "stencil build",
    "start": "stencil build --dev --watch --serve",
    "test": "stencil test --spec --e2e",
    "test.watch": "stencil test --spec --e2e --watchAll",
    "prettier": "npm-run-all --parallel prettier:**",
    "prettier:ts": "prettier --write \"src/**/*.ts?(x)\"",
    "prettier:styles": "prettier --write \"src/**/*.scss\"",
    "prerelease:prepare": "npm run build",
    "release:prepare": "npm version prerelease --preid=alpha --no-git-tag-version",
    "release:publish": "./support/release.sh"
  },
  "repository": {
    "type": "git",
    "url": "git+https://github.com/ArcGIS/calcite-app-components.git"
  },
  "dependencies": {
    "@esri/calcite-base": "github:ArcGIS/calcite-base",
    "@esri/calcite-colors": "^1.2.0",
    "@esri/calcite-ui-icons": "^2.0.1",
    "calcite-components": "github:ArcGIS/calcite-components",
    "calcite-fonts": "github:ArcGIS/calcite-fonts",
    "npm-run-all": "4.1.5"
  },
  "devDependencies": {
    "@stencil/core": "one",
    "@stencil/postcss": "0.1.0",
    "@stencil/sass": "^0.2.3",
    "@stencil/state-tunnel": "one",
    "@types/autoprefixer": "9.5.0",
    "@types/jest": "23.3.14",
    "@types/puppeteer": "1.12.4",
<<<<<<< HEAD
    "gh-release": "^3.5.0",
    "jest": "23.6.0",
    "jest-cli": "23.6.0",
    "prettier": "1.17.1",
=======
    "autoprefixer": "9.6.0",
    "gh-release": "^3.5.0",
    "jest": "23.6.0",
    "jest-cli": "23.6.0",
>>>>>>> f46648b2
    "puppeteer": "1.14.0"
  },
  "license": "MIT"
}<|MERGE_RESOLUTION|>--- conflicted
+++ resolved
@@ -45,17 +45,11 @@
     "@types/autoprefixer": "9.5.0",
     "@types/jest": "23.3.14",
     "@types/puppeteer": "1.12.4",
-<<<<<<< HEAD
+    "autoprefixer": "9.6.0",
     "gh-release": "^3.5.0",
     "jest": "23.6.0",
     "jest-cli": "23.6.0",
     "prettier": "1.17.1",
-=======
-    "autoprefixer": "9.6.0",
-    "gh-release": "^3.5.0",
-    "jest": "23.6.0",
-    "jest-cli": "23.6.0",
->>>>>>> f46648b2
     "puppeteer": "1.14.0"
   },
   "license": "MIT"
